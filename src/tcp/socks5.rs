<<<<<<< HEAD
#[cfg(feature = "gssapi")]
use crate::GssapiAuthenticator;
use crate::{Authentication, Error, IntoTargetAddr, Result, TargetAddr, ToProxyAddrs};
use futures_util::stream::{self, Fuse, Stream, StreamExt};
=======
>>>>>>> 2eeb99cc
use std::{
    borrow::Borrow,
    io,
    net::{Ipv4Addr, Ipv6Addr, SocketAddr},
    ops::{Deref, DerefMut},
    pin::Pin,
    task::{Context, Poll},
};

use futures_util::stream::{self, Fuse, Stream, StreamExt};
#[cfg(feature = "tokio")]
use tokio::net::TcpStream;

#[cfg(feature = "tokio")]
use crate::ToProxyAddrs;
use crate::{
    io::{AsyncSocket, AsyncSocketExt},
    Authentication,
    Error,
    IntoTargetAddr,
    Result,
    TargetAddr,
};

#[repr(u8)]
#[derive(Clone, Copy)]
enum Command {
    Connect = 0x01,
    Bind = 0x02,
    #[allow(dead_code)]
    Associate = 0x03,
    #[cfg(feature = "tor")]
    TorResolve = 0xF0,
    #[cfg(feature = "tor")]
    TorResolvePtr = 0xF1,
}

/// A SOCKS5 client.
///
/// For convenience, it can be dereferenced to it's inner socket.
#[derive(Debug)]
pub struct Socks5Stream<S> {
    socket: S,
    target: TargetAddr<'static>,
}

impl<S> Deref for Socks5Stream<S> {
    type Target = S;

    fn deref(&self) -> &Self::Target {
        &self.socket
    }
}

impl<S> DerefMut for Socks5Stream<S> {
    fn deref_mut(&mut self) -> &mut Self::Target {
        &mut self.socket
    }
}

#[cfg(feature = "tokio")]
impl Socks5Stream<TcpStream> {
    /// Connects to a target server through a SOCKS5 proxy given the proxy
    /// address.
    ///
    /// # Error
    ///
    /// It propagates the error that occurs in the conversion from `T` to
    /// `TargetAddr`.
    pub async fn connect<'t, P, T>(proxy: P, target: T) -> Result<Socks5Stream<TcpStream>>
    where
        P: ToProxyAddrs,
        T: IntoTargetAddr<'t>,
    {
        Self::execute_command(proxy, target, Authentication::None, Command::Connect).await
    }

    /// Connects to a target server through a SOCKS5 proxy given the proxy
    /// address and authenticates via gssapi.
    ///
    /// # Error
    ///
    /// It propagates the error that occurs in the conversion from `T` to
    /// `TargetAddr`.
    #[cfg(feature = "gssapi")]
    pub async fn connect_with_gssapi<'a, 't, P, T>(
        proxy: P,
        target: T,
        gssapi_authenticator: GssapiAuthenticator<'a>,
    ) -> Result<Socks5Stream<TcpStream>>
    where
        P: ToProxyAddrs,
        T: IntoTargetAddr<'t>,
    {
        Self::execute_command(
            proxy,
            target,
            Authentication::Gssapi { gssapi_authenticator },
            Command::Connect,
        )
        .await
    }

    /// Connects to a target server through a SOCKS5 proxy using given username,
    /// password and the address of the proxy.
    ///
    /// # Error
    ///
    /// It propagates the error that occurs in the conversion from `T` to
    /// `TargetAddr`.
    pub async fn connect_with_password<'a, 't, P, T>(
        proxy: P,
        target: T,
        username: &'a str,
        password: &'a str,
    ) -> Result<Socks5Stream<TcpStream>>
    where
        P: ToProxyAddrs,
        T: IntoTargetAddr<'t>,
    {
        Self::execute_command(
            proxy,
            target,
            Authentication::Password { username, password },
            Command::Connect,
        )
        .await
    }

    #[cfg(feature = "tor")]
    /// Resolve the domain name to an ip using special Tor Resolve command, by
    /// connecting to a Tor compatible proxy given it's address.
    pub async fn tor_resolve<'t, P, T>(proxy: P, target: T) -> Result<TargetAddr<'static>>
    where
        P: ToProxyAddrs,
        T: IntoTargetAddr<'t>,
    {
        let sock = Self::execute_command(proxy, target, Authentication::None, Command::TorResolve).await?;

        Ok(sock.target_addr().to_owned())
    }

    #[cfg(feature = "tor")]
    /// Perform a reverse DNS query on the given ip using special Tor Resolve
    /// PTR command, by connecting to a Tor compatible proxy given it's
    /// address.
    pub async fn tor_resolve_ptr<'t, P, T>(proxy: P, target: T) -> Result<TargetAddr<'static>>
    where
        P: ToProxyAddrs,
        T: IntoTargetAddr<'t>,
    {
        let sock = Self::execute_command(proxy, target, Authentication::None, Command::TorResolvePtr).await?;

        Ok(sock.target_addr().to_owned())
    }

    async fn execute_command<'a, 't, P, T>(
        proxy: P,
        target: T,
        auth: Authentication<'a>,
        command: Command,
    ) -> Result<Socks5Stream<TcpStream>>
    where
        P: ToProxyAddrs,
        T: IntoTargetAddr<'t>,
    {
        Self::validate_auth(&auth)?;

        let sock = SocksConnector::new(auth, command, proxy.to_proxy_addrs().fuse(), target.into_target_addr()?)
            .execute()
            .await?;

        Ok(sock)
    }
}

impl<S> Socks5Stream<S>
where S: AsyncSocket + Unpin
{
    /// Connects to a target server through a SOCKS5 proxy given a socket to it.
    ///
    /// # Error
    ///
    /// It propagates the error that occurs in the conversion from `T` to
    /// `TargetAddr`.
    pub async fn connect_with_socket<'t, T>(socket: S, target: T) -> Result<Socks5Stream<S>>
    where T: IntoTargetAddr<'t> {
        Self::execute_command_with_socket(socket, target, Authentication::None, Command::Connect).await
    }

    /// Connects to a target server through a SOCKS5 proxy given the proxy
    /// address and authenticates via gssapi.
    ///
    /// # Error
    ///
    /// It propagates the error that occurs in the conversion from `T` to
    /// `TargetAddr`.
    #[cfg(feature = "gssapi")]
    pub async fn connect_with_gssapi_and_socket<'a, 't, T>(
        socket: S,
        target: T,
        gssapi_authenticator: GssapiAuthenticator<'a>,
    ) -> Result<Socks5Stream<S>>
    where
        T: IntoTargetAddr<'t>,
    {
        Self::execute_command_with_socket(
            socket,
            target,
            Authentication::Gssapi { gssapi_authenticator },
            Command::Connect,
        )
        .await
    }

    /// Connects to a target server through a SOCKS5 proxy using given username,
    /// password and a socket to the proxy
    ///
    /// # Error
    ///
    /// It propagates the error that occurs in the conversion from `T` to
    /// `TargetAddr`.
    pub async fn connect_with_password_and_socket<'a, 't, T>(
        socket: S,
        target: T,
        username: &'a str,
        password: &'a str,
    ) -> Result<Socks5Stream<S>>
    where
        T: IntoTargetAddr<'t>,
    {
        Self::execute_command_with_socket(
            socket,
            target,
            Authentication::Password { username, password },
            Command::Connect,
        )
        .await
    }

    fn validate_auth(auth: &Authentication<'_>) -> Result<()> {
        match auth {
            Authentication::Password { username, password } => {
                let username_len = username.as_bytes().len();
                if !(1..=255).contains(&username_len) {
                    Err(Error::InvalidAuthValues("username length should between 1 to 255"))?
                }
                let password_len = password.as_bytes().len();
                if !(1..=255).contains(&password_len) {
                    Err(Error::InvalidAuthValues("password length should between 1 to 255"))?
                }
            },
            Authentication::None => {},
            #[cfg(feature = "gssapi")]
            Authentication::Gssapi { .. } => {},
        }
        Ok(())
    }

    #[cfg(feature = "tor")]
    /// Resolve the domain name to an ip using special Tor Resolve command, by
    /// connecting to a Tor compatible proxy given a socket to it.
    pub async fn tor_resolve_with_socket<'t, T>(socket: S, target: T) -> Result<TargetAddr<'static>>
    where T: IntoTargetAddr<'t> {
        let sock = Self::execute_command_with_socket(socket, target, Authentication::None, Command::TorResolve).await?;

        Ok(sock.target_addr().to_owned())
    }

    #[cfg(feature = "tor")]
    /// Perform a reverse DNS query on the given ip using special Tor Resolve
    /// PTR command, by connecting to a Tor compatible proxy given a socket
    /// to it.
    pub async fn tor_resolve_ptr_with_socket<'t, T>(socket: S, target: T) -> Result<TargetAddr<'static>>
    where T: IntoTargetAddr<'t> {
        let sock =
            Self::execute_command_with_socket(socket, target, Authentication::None, Command::TorResolvePtr).await?;

        Ok(sock.target_addr().to_owned())
    }

    async fn execute_command_with_socket<'a, 't, T>(
        socket: S,
        target: T,
        auth: Authentication<'a>,
        command: Command,
    ) -> Result<Socks5Stream<S>>
    where
        T: IntoTargetAddr<'t>,
    {
        Self::validate_auth(&auth)?;

        let sock = SocksConnector::new(auth, command, stream::empty().fuse(), target.into_target_addr()?)
            .execute_with_socket(socket)
            .await?;

        Ok(sock)
    }

    /// Consumes the `Socks5Stream`, returning the inner socket.
    pub fn into_inner(self) -> S {
        self.socket
    }

    /// Returns the target address that the proxy server connects to.
    pub fn target_addr(&self) -> TargetAddr<'_> {
        match &self.target {
            TargetAddr::Ip(addr) => TargetAddr::Ip(*addr),
            TargetAddr::Domain(domain, port) => {
                let domain: &str = domain.borrow();
                TargetAddr::Domain(domain.into(), *port)
            },
        }
    }
}

/// A `Future` which resolves to a socket to the target server through proxy.
pub struct SocksConnector<'a, 't, S> {
    auth: Authentication<'a>,
    command: Command,
    #[allow(dead_code)]
    proxy: Fuse<S>,
    target: TargetAddr<'t>,
    buf: [u8; 513],
    ptr: usize,
    len: usize,
}

impl<'a, 't, S> SocksConnector<'a, 't, S>
where S: Stream<Item = Result<SocketAddr>> + Unpin
{
    fn new(auth: Authentication<'a>, command: Command, proxy: Fuse<S>, target: TargetAddr<'t>) -> Self {
        SocksConnector {
            auth,
            command,
            proxy,
            target,
            buf: [0; 513],
            ptr: 0,
            len: 0,
        }
    }

    #[cfg(feature = "tokio")]
    /// Connect to the proxy server, authenticate and issue the SOCKS command
    pub async fn execute(&mut self) -> Result<Socks5Stream<TcpStream>> {
        let next_addr = self.proxy.select_next_some().await?;
        let tcp = TcpStream::connect(next_addr)
            .await
            .map_err(|_| Error::ProxyServerUnreachable)?;

        self.execute_with_socket(tcp).await
    }

    pub async fn execute_with_socket<T: AsyncSocket + Unpin>(&mut self, mut socket: T) -> Result<Socks5Stream<T>> {
        self.authenticate(&mut socket).await?;

        // Send request address that should be proxied
        self.prepare_send_request();
        socket.write_all(&self.buf[self.ptr..self.len]).await?;

        let target = self.receive_reply(&mut socket).await?;

        Ok(Socks5Stream { socket, target })
    }

    fn prepare_send_method_selection(&mut self) {
        self.ptr = 0;
        self.buf[0] = 0x05;
        match self.auth {
            Authentication::None => {
                self.buf[1..3].copy_from_slice(&[1, 0x00]);
                self.len = 3;
            },
            #[cfg(feature = "gssapi")]
            Authentication::Gssapi { .. } => {
                self.buf[1..4].copy_from_slice(&[2, 0x00, 0x01]);
                self.len = 4;
            },
            Authentication::Password { .. } => {
                self.buf[1..4].copy_from_slice(&[2, 0x00, 0x02]);
                self.len = 4;
            },
        }
    }

    fn prepare_recv_method_selection(&mut self) {
        self.ptr = 0;
        self.len = 2;
    }

    #[cfg(feature = "gssapi")]
    async fn prepare_send_gssapi_subnego_token(&mut self) -> Result<Vec<u8>> {
        if let Authentication::Gssapi { gssapi_authenticator } = &self.auth {
            /*
                https://www.rfc-editor.org/rfc/rfc1961

                The security context protection level is sent from client to server
                and vice versa using the following protected message format:

                +------+------+------+.......................+
                + ver  | mtyp | len  |   token               |
                +------+------+------+.......................+
                + 0x01 | 0x02 | 0x02 | up to 2^16 - 1 octets |
                +------+------+------+.......................+

                Where:
                    - "ver" is the protocol version number, here 1 to represent the first version of the SOCKS/GSS-API protocol

                    - "mtyp" is the message type, here 2 to represent a protection-level negotiation message

                    - "len" is the length of the "token" field in octets

                    - "token" is the GSS-API encapsulated protection level
            */
            let mut gssapi_buf: Vec<u8> = Vec::with_capacity(512);
            gssapi_buf.push(0x01); // ver
            gssapi_buf.push(0x02); // mtyp
            let snego_token = gssapi_authenticator.gssapi_authenticator.get_protection_level().await?;
            let snego_token_len = u16::to_be_bytes(snego_token.len() as u16);
            gssapi_buf.extend_from_slice(&snego_token_len); // len
            gssapi_buf.extend(snego_token); // token
            return Ok(gssapi_buf);
        } else {
            unreachable!()
        }
    }

    #[cfg(feature = "gssapi")]
    async fn prepare_send_gssapi_sec_context(&mut self, renegotiate_token: Option<&[u8]>) -> Result<Vec<u8>> {
        if let Authentication::Gssapi { gssapi_authenticator } = &self.auth {
            /*
                https://www.rfc-editor.org/rfc/rfc1961

                The client's GSS-API implementation then typically responds with the
                resulting output_token which the client sends in a message to the
                server.

                +------+------+------+.......................+
                + ver  | mtyp | len  |       token           |
                +------+------+------+.......................+
                + 0x01 | 0x01 | 0x02 | up to 2^16 - 1 octets |
                +------+------+------+.......................+

                Where:

                - "ver" is the protocol version number, here 1 to represent the
                    first version of the SOCKS/GSS-API protocol

                - "mtyp" is the message type, here 1 to represent an
                    authentication message

                - "len" is the length of the "token" field in octets

                - "token" is the opaque authentication token emitted by GSS-API
            */
            let mut gssapi_buf: Vec<u8> = Vec::with_capacity(512);
            gssapi_buf.push(0x01); // ver
            gssapi_buf.push(0x01); // mtyp

            let context_token = gssapi_authenticator
                .gssapi_authenticator
                .get_security_context(renegotiate_token)
                .await?;
            let context_token_len = u16::to_be_bytes(context_token.len() as u16);
            gssapi_buf.extend_from_slice(&context_token_len); // len
            gssapi_buf.extend(context_token); // token
            return Ok(gssapi_buf);
        } else {
            unreachable!()
        }
    }

    fn prepare_send_password_auth(&mut self) {
        if let Authentication::Password { username, password } = self.auth {
            self.ptr = 0;
            self.buf[0] = 0x01;
            let username_bytes = username.as_bytes();
            let username_len = username_bytes.len();
            self.buf[1] = username_len as u8;
            self.buf[2..(2 + username_len)].copy_from_slice(username_bytes);
            let password_bytes = password.as_bytes();
            let password_len = password_bytes.len();
            self.len = 3 + username_len + password_len;
            self.buf[2 + username_len] = password_len as u8;
            self.buf[(3 + username_len)..self.len].copy_from_slice(password_bytes);
        } else {
            unreachable!()
        }
    }

    #[cfg(feature = "gssapi")]
    fn prepare_recv_gssapi_auth(&mut self) {
        self.ptr = 0;
        self.len = 2;
    }

    fn prepare_recv_password_auth(&mut self) {
        self.ptr = 0;
        self.len = 2;
    }

    fn prepare_send_request(&mut self) {
        self.ptr = 0;
        self.buf[..3].copy_from_slice(&[0x05, self.command as u8, 0x00]);
        match &self.target {
            TargetAddr::Ip(SocketAddr::V4(addr)) => {
                self.buf[3] = 0x01;
                self.buf[4..8].copy_from_slice(&addr.ip().octets());
                self.buf[8..10].copy_from_slice(&addr.port().to_be_bytes());
                self.len = 10;
            },
            TargetAddr::Ip(SocketAddr::V6(addr)) => {
                self.buf[3] = 0x04;
                self.buf[4..20].copy_from_slice(&addr.ip().octets());
                self.buf[20..22].copy_from_slice(&addr.port().to_be_bytes());
                self.len = 22;
            },
            TargetAddr::Domain(domain, port) => {
                self.buf[3] = 0x03;
                let domain = domain.as_bytes();
                let len = domain.len();
                self.buf[4] = len as u8;
                self.buf[5..5 + len].copy_from_slice(domain);
                self.buf[(5 + len)..(7 + len)].copy_from_slice(&port.to_be_bytes());
                self.len = 7 + len;
            },
        }
    }

    fn prepare_recv_reply(&mut self) {
        self.ptr = 0;
        self.len = 4;
    }

<<<<<<< HEAD
    #[cfg(feature = "gssapi")]
    async fn gssapi_authentication_protocol<T: AsyncRead + AsyncWrite + Unpin>(&mut self, tcp: &mut T) -> Result<()> {
        // Implement Gssapi Auth Protocol.
        // Error out if: Server selected gssapi but, we had None
        let renegotiate_sec_token = match &self.auth {
            Authentication::Gssapi { gssapi_authenticator } => gssapi_authenticator.renegotiate_sec_token,
            _ => return Err(Error::InvalidAuthValues("Server expected GSSApi auth")),
        };

        // Send sec_context token for first time with no renegotiation.
        let sec_context_buf = self.prepare_send_gssapi_sec_context(None).await?;
        tcp.write_all(&sec_context_buf).await?;

        // Recieve and Validate server response
        self.prepare_recv_gssapi_auth();
        tcp.read_exact(&mut self.buf[self.ptr..self.len]).await?;

        if self.buf[1] == 0xff {
            /*
                If the server refuses the client's connection for any reason (GSS-API authentication failure or otherwise), it will return:
                    +------+------+
                    + ver  | mtyp |
                    +------+------+
                    + 0x01 | 0xff |
                    +------+------+

                Where:

                - "ver" is the protocol version number, here 1 to represent the
                first version of the SOCKS/GSS-API protocol

                - "mtyp" is the message type, here 0xff to represent an abort
                message
            */
            return Err(Error::GssapiAuthFailure(self.buf[1]));
        } else {
            /*
                In all continue/confirmation cases, the server uses the same message
                type as for the client -> server interaction.

                +------+------+------+.......................+
                + ver  | mtyp | len  |       token           |
                +------+------+------+.......................+
                + 0x01 | 0x01 | 0x02 | up to 2^16 - 1 octets |
                +------+------+------+.......................+
            */

            // On sec_context validation done.
            // 1.a. Get length of output_token from response. If this token is non-empty we need to renegotiate.
            self.prepare_recv_gssapi_auth();
            tcp.read_exact(&mut self.buf[self.ptr..self.len]).await?;

            let renego_challenge_len = u16::from_be_bytes([self.buf[0], self.buf[1]]);
            // If the sub_negotiation challenge is non-empty get the challenge returned and renegotiate.
            if renego_challenge_len > 0 {
                /*
                    If gss_init_sec_context returns GSS_S_CONTINUE_NEEDED, then the
                    client should expect the server to issue a token in the
                    subsequent subnegotiation response.  The client must pass the
                    token to another call to gss_init_sec_context, and repeat this
                    procedure until "continue" operations are complete.
                */
                // Currently supporting only single re-negotitation.

                let mut renego_challenge: Vec<u8> = Vec::with_capacity(renego_challenge_len as usize);
                tcp.read_exact(&mut renego_challenge).await?;

                // Do renegotiation only if user has specified to do so.
                if renegotiate_sec_token {
                    let sec_context_buf = self.prepare_send_gssapi_sec_context(Some(&renego_challenge)).await?;
                    tcp.write_all(&sec_context_buf).await?;

                    // Check for success of renegotiation
                    self.prepare_recv_gssapi_auth();
                    tcp.read_exact(&mut self.buf[self.ptr..self.len]).await?;

                    if self.buf[1] == 0xff {
                        return Err(Error::GssapiAuthFailure(0));
                    } else {
                        self.prepare_recv_gssapi_auth();
                        tcp.read_exact(&mut self.buf[self.ptr..self.len]).await?;

                        let renego_challenge_len = u16::from_be_bytes([self.buf[0], self.buf[1]]);
                        // drain stream of the renegotiate token if any
                        let mut renego_challenge: Vec<u8> = Vec::with_capacity(renego_challenge_len as usize);
                        tcp.read_exact(&mut renego_challenge).await?;
                        // assume negotiation has succeded.
                    }
                }
            }

            let gssapi_buf = self.prepare_send_gssapi_subnego_token().await?;
            tcp.write_all(&gssapi_buf).await?;

            // recv response
            self.prepare_recv_gssapi_auth();
            tcp.read_exact(&mut self.buf[self.ptr..self.len]).await?;

            if self.buf[1] == 0x02 {
                // Subnegotiation was success.
                // If there is anything sent by server. We can drain the remaining buf, as we do not need it.
                self.prepare_recv_gssapi_auth();
                tcp.read_exact(&mut self.buf[self.ptr..self.len]).await?;
                let remainder_len = u16::from_be_bytes([self.buf[0], self.buf[1]]);

                let mut remainder_buf: Vec<u8> = Vec::with_capacity(remainder_len as usize);
                tcp.read_exact(&mut remainder_buf).await?;
            } else {
                return Err(Error::GssapiAuthFailure(self.buf[1]));
            }
        }
        Ok(())
    }

    async fn password_authentication_protocol<T: AsyncRead + AsyncWrite + Unpin>(&mut self, tcp: &mut T) -> Result<()> {
=======
    async fn password_authentication_protocol<T: AsyncSocket + Unpin>(&mut self, tcp: &mut T) -> Result<()> {
>>>>>>> 2eeb99cc
        if let Authentication::None = self.auth {
            return Err(Error::AuthorizationRequired);
        }

        self.prepare_send_password_auth();
        tcp.write_all(&self.buf[self.ptr..self.len]).await?;

        self.prepare_recv_password_auth();
        tcp.read_exact(&mut self.buf[self.ptr..self.len]).await?;

        if self.buf[0] != 0x01 {
            return Err(Error::InvalidResponseVersion);
        }
        if self.buf[1] != 0x00 {
            return Err(Error::PasswordAuthFailure(self.buf[1]));
        }

        Ok(())
    }

    async fn authenticate<T: AsyncSocket + Unpin>(&mut self, tcp: &mut T) -> Result<()> {
        // Write request to connect/authenticate
        self.prepare_send_method_selection();
        tcp.write_all(&self.buf[self.ptr..self.len]).await?;

        // Receive authentication method
        self.prepare_recv_method_selection();
        tcp.read_exact(&mut self.buf[self.ptr..self.len]).await?;
        if self.buf[0] != 0x05 {
            return Err(Error::InvalidResponseVersion);
        }
        match self.buf[1] {
            0x00 => {
                // No auth
            },
            0x02 => {
                self.password_authentication_protocol(tcp).await?;
            },
            #[cfg(feature = "gssapi")]
            0x01 => {
                // Gssapi Auth Selected -- currently only `required per-message integrity -- 0x01` supported is added for subnegotiation
                self.gssapi_authentication_protocol(tcp).await?;
            },
            0xff => {
                return Err(Error::NoAcceptableAuthMethods);
            },
            m if m != self.auth.id() => return Err(Error::UnknownAuthMethod),
            _ => unimplemented!(),
        }

        Ok(())
    }

    async fn receive_reply<T: AsyncSocket + Unpin>(&mut self, tcp: &mut T) -> Result<TargetAddr<'static>> {
        self.prepare_recv_reply();
        self.ptr += tcp.read_exact(&mut self.buf[self.ptr..self.len]).await?;
        if self.buf[0] != 0x05 {
            return Err(Error::InvalidResponseVersion);
        }
        if self.buf[2] != 0x00 {
            return Err(Error::InvalidReservedByte);
        }

        match self.buf[1] {
            0x00 => {}, // succeeded
            0x01 => Err(Error::GeneralSocksServerFailure)?,
            0x02 => Err(Error::ConnectionNotAllowedByRuleset)?,
            0x03 => Err(Error::NetworkUnreachable)?,
            0x04 => Err(Error::HostUnreachable)?,
            0x05 => Err(Error::ConnectionRefused)?,
            0x06 => Err(Error::TtlExpired)?,
            0x07 => Err(Error::CommandNotSupported)?,
            0x08 => Err(Error::AddressTypeNotSupported)?,
            _ => Err(Error::UnknownAuthMethod)?,
        }

        match self.buf[3] {
            // IPv4
            0x01 => {
                self.len = 10;
            },
            // IPv6
            0x04 => {
                self.len = 22;
            },
            // Domain
            0x03 => {
                self.len = 5;
                self.ptr += tcp.read_exact(&mut self.buf[self.ptr..self.len]).await?;
                self.len += self.buf[4] as usize + 2;
            },
            _ => Err(Error::UnknownAddressType)?,
        }

        self.ptr += tcp.read_exact(&mut self.buf[self.ptr..self.len]).await?;
        let target: TargetAddr<'static> = match self.buf[3] {
            // IPv4
            0x01 => {
                let mut ip = [0; 4];
                ip[..].copy_from_slice(&self.buf[4..8]);
                let ip = Ipv4Addr::from(ip);
                let port = u16::from_be_bytes([self.buf[8], self.buf[9]]);
                (ip, port).into_target_addr()?
            },
            // IPv6
            0x04 => {
                let mut ip = [0; 16];
                ip[..].copy_from_slice(&self.buf[4..20]);
                let ip = Ipv6Addr::from(ip);
                let port = u16::from_be_bytes([self.buf[20], self.buf[21]]);
                (ip, port).into_target_addr()?
            },
            // Domain
            0x03 => {
                let domain_bytes = self.buf[5..(self.len - 2)].to_vec();
                let domain = String::from_utf8(domain_bytes)
                    .map_err(|_| Error::InvalidTargetAddress("not a valid UTF-8 string"))?;
                let port = u16::from_be_bytes([self.buf[self.len - 2], self.buf[self.len - 1]]);
                TargetAddr::Domain(domain.into(), port)
            },
            _ => unreachable!(),
        };

        Ok(target)
    }
}

/// A SOCKS5 BIND client.
///
/// Once you get an instance of `Socks5Listener`, you should send the
/// `bind_addr` to the remote process via the primary connection. Then, call the
/// `accept` function and wait for the other end connecting to the rendezvous
/// address.
pub struct Socks5Listener<S> {
    inner: Socks5Stream<S>,
}

#[cfg(feature = "tokio")]
impl Socks5Listener<TcpStream> {
    /// Initiates a BIND request to the specified proxy.
    ///
    /// The proxy will filter incoming connections based on the value of
    /// `target`.
    ///
    /// # Error
    ///
    /// It propagates the error that occurs in the conversion from `T` to
    /// `TargetAddr`.
    pub async fn bind<'t, P, T>(proxy: P, target: T) -> Result<Socks5Listener<TcpStream>>
    where
        P: ToProxyAddrs,
        T: IntoTargetAddr<'t>,
    {
        Self::bind_with_auth(Authentication::None, proxy, target).await
    }

    /// Initiates a BIND request to the specified proxy using given username
    /// and password.
    ///
    /// The proxy will filter incoming connections based on the value of
    /// `target`.
    ///
    /// # Error
    ///
    /// It propagates the error that occurs in the conversion from `T` to
    /// `TargetAddr`.
    pub async fn bind_with_password<'a, 't, P, T>(
        proxy: P,
        target: T,
        username: &'a str,
        password: &'a str,
    ) -> Result<Socks5Listener<TcpStream>>
    where
        P: ToProxyAddrs,
        T: IntoTargetAddr<'t>,
    {
        Self::bind_with_auth(Authentication::Password { username, password }, proxy, target).await
    }

    async fn bind_with_auth<'t, P, T>(
        auth: Authentication<'_>,
        proxy: P,
        target: T,
    ) -> Result<Socks5Listener<TcpStream>>
    where
        P: ToProxyAddrs,
        T: IntoTargetAddr<'t>,
    {
        let socket = SocksConnector::new(
            auth,
            Command::Bind,
            proxy.to_proxy_addrs().fuse(),
            target.into_target_addr()?,
        )
        .execute()
        .await?;

        Ok(Socks5Listener { inner: socket })
    }
}

impl<S> Socks5Listener<S>
where S: AsyncSocket + Unpin
{
    /// Initiates a BIND request to the specified proxy using the given socket
    /// to it.
    ///
    /// The proxy will filter incoming connections based on the value of
    /// `target`.
    ///
    /// # Error
    ///
    /// It propagates the error that occurs in the conversion from `T` to
    /// `TargetAddr`.
    pub async fn bind_with_socket<'t, T>(socket: S, target: T) -> Result<Socks5Listener<S>>
    where T: IntoTargetAddr<'t> {
        Self::bind_with_auth_and_socket(Authentication::None, socket, target).await
    }

    /// Initiates a BIND request to the specified proxy using given username,
    /// password and socket to the proxy.
    ///
    /// The proxy will filter incoming connections based on the value of
    /// `target`.
    ///
    /// # Error
    ///
    /// It propagates the error that occurs in the conversion from `T` to
    /// `TargetAddr`.
    pub async fn bind_with_password_and_socket<'a, 't, T>(
        socket: S,
        target: T,
        username: &'a str,
        password: &'a str,
    ) -> Result<Socks5Listener<S>>
    where
        T: IntoTargetAddr<'t>,
    {
        Self::bind_with_auth_and_socket(Authentication::Password { username, password }, socket, target).await
    }

    async fn bind_with_auth_and_socket<'t, T>(
        auth: Authentication<'_>,
        socket: S,
        target: T,
    ) -> Result<Socks5Listener<S>>
    where
        T: IntoTargetAddr<'t>,
    {
        let socket = SocksConnector::new(auth, Command::Bind, stream::empty().fuse(), target.into_target_addr()?)
            .execute_with_socket(socket)
            .await?;

        Ok(Socks5Listener { inner: socket })
    }

    /// Returns the address of the proxy-side TCP listener.
    ///
    /// This should be forwarded to the remote process, which should open a
    /// connection to it.
    pub fn bind_addr(&self) -> TargetAddr {
        self.inner.target_addr()
    }

    /// Consumes this listener, returning a `Future` which resolves to the
    /// `Socks5Stream` connected to the target server through the proxy.
    ///
    /// The value of `bind_addr` should be forwarded to the remote process
    /// before this method is called.
    pub async fn accept(mut self) -> Result<Socks5Stream<S>> {
        let mut connector = SocksConnector {
            auth: Authentication::None,
            command: Command::Bind,
            proxy: stream::empty().fuse(),
            target: self.inner.target,
            buf: [0; 513],
            ptr: 0,
            len: 0,
        };

        let target = connector.receive_reply(&mut self.inner.socket).await?;

        Ok(Socks5Stream {
            socket: self.inner.socket,
            target,
        })
    }
}

#[cfg(feature = "tokio")]
impl<T> tokio::io::AsyncRead for Socks5Stream<T>
where T: tokio::io::AsyncRead + Unpin
{
    fn poll_read(
        mut self: Pin<&mut Self>,
        cx: &mut Context<'_>,
        buf: &mut tokio::io::ReadBuf<'_>,
    ) -> Poll<io::Result<()>> {
        tokio::io::AsyncRead::poll_read(Pin::new(&mut self.socket), cx, buf)
    }
}

#[cfg(feature = "tokio")]
impl<T> tokio::io::AsyncWrite for Socks5Stream<T>
where T: tokio::io::AsyncWrite + Unpin
{
    fn poll_write(mut self: Pin<&mut Self>, cx: &mut Context<'_>, buf: &[u8]) -> Poll<io::Result<usize>> {
        tokio::io::AsyncWrite::poll_write(Pin::new(&mut self.socket), cx, buf)
    }

    fn poll_flush(mut self: Pin<&mut Self>, cx: &mut Context<'_>) -> Poll<io::Result<()>> {
        tokio::io::AsyncWrite::poll_flush(Pin::new(&mut self.socket), cx)
    }

    fn poll_shutdown(mut self: Pin<&mut Self>, cx: &mut Context<'_>) -> Poll<io::Result<()>> {
        tokio::io::AsyncWrite::poll_shutdown(Pin::new(&mut self.socket), cx)
    }
}

#[cfg(feature = "futures-io")]
impl<T> futures_io::AsyncRead for Socks5Stream<T>
where T: futures_io::AsyncRead + Unpin
{
    fn poll_read(mut self: Pin<&mut Self>, cx: &mut Context<'_>, buf: &mut [u8]) -> Poll<io::Result<usize>> {
        futures_io::AsyncRead::poll_read(Pin::new(&mut self.socket), cx, buf)
    }
}

#[cfg(feature = "futures-io")]
impl<T> futures_io::AsyncWrite for Socks5Stream<T>
where T: futures_io::AsyncWrite + Unpin
{
    fn poll_write(mut self: Pin<&mut Self>, cx: &mut Context<'_>, buf: &[u8]) -> Poll<io::Result<usize>> {
        futures_io::AsyncWrite::poll_write(Pin::new(&mut self.socket), cx, buf)
    }

    fn poll_flush(mut self: Pin<&mut Self>, cx: &mut Context<'_>) -> Poll<io::Result<()>> {
        futures_io::AsyncWrite::poll_flush(Pin::new(&mut self.socket), cx)
    }

    fn poll_close(mut self: Pin<&mut Self>, cx: &mut Context<'_>) -> Poll<io::Result<()>> {
        futures_io::AsyncWrite::poll_close(Pin::new(&mut self.socket), cx)
    }
}<|MERGE_RESOLUTION|>--- conflicted
+++ resolved
@@ -1,10 +1,5 @@
-<<<<<<< HEAD
 #[cfg(feature = "gssapi")]
 use crate::GssapiAuthenticator;
-use crate::{Authentication, Error, IntoTargetAddr, Result, TargetAddr, ToProxyAddrs};
-use futures_util::stream::{self, Fuse, Stream, StreamExt};
-=======
->>>>>>> 2eeb99cc
 use std::{
     borrow::Borrow,
     io,
@@ -22,11 +17,7 @@
 use crate::ToProxyAddrs;
 use crate::{
     io::{AsyncSocket, AsyncSocketExt},
-    Authentication,
-    Error,
-    IntoTargetAddr,
-    Result,
-    TargetAddr,
+    Authentication, Error, IntoTargetAddr, Result, TargetAddr,
 };
 
 #[repr(u8)]
@@ -182,7 +173,8 @@
 }
 
 impl<S> Socks5Stream<S>
-where S: AsyncSocket + Unpin
+where
+    S: AsyncSocket + Unpin,
 {
     /// Connects to a target server through a SOCKS5 proxy given a socket to it.
     ///
@@ -191,7 +183,9 @@
     /// It propagates the error that occurs in the conversion from `T` to
     /// `TargetAddr`.
     pub async fn connect_with_socket<'t, T>(socket: S, target: T) -> Result<Socks5Stream<S>>
-    where T: IntoTargetAddr<'t> {
+    where
+        T: IntoTargetAddr<'t>,
+    {
         Self::execute_command_with_socket(socket, target, Authentication::None, Command::Connect).await
     }
 
@@ -268,7 +262,9 @@
     /// Resolve the domain name to an ip using special Tor Resolve command, by
     /// connecting to a Tor compatible proxy given a socket to it.
     pub async fn tor_resolve_with_socket<'t, T>(socket: S, target: T) -> Result<TargetAddr<'static>>
-    where T: IntoTargetAddr<'t> {
+    where
+        T: IntoTargetAddr<'t>,
+    {
         let sock = Self::execute_command_with_socket(socket, target, Authentication::None, Command::TorResolve).await?;
 
         Ok(sock.target_addr().to_owned())
@@ -279,7 +275,9 @@
     /// PTR command, by connecting to a Tor compatible proxy given a socket
     /// to it.
     pub async fn tor_resolve_ptr_with_socket<'t, T>(socket: S, target: T) -> Result<TargetAddr<'static>>
-    where T: IntoTargetAddr<'t> {
+    where
+        T: IntoTargetAddr<'t>,
+    {
         let sock =
             Self::execute_command_with_socket(socket, target, Authentication::None, Command::TorResolvePtr).await?;
 
@@ -334,7 +332,8 @@
 }
 
 impl<'a, 't, S> SocksConnector<'a, 't, S>
-where S: Stream<Item = Result<SocketAddr>> + Unpin
+where
+    S: Stream<Item = Result<SocketAddr>> + Unpin,
 {
     fn new(auth: Authentication<'a>, command: Command, proxy: Fuse<S>, target: TargetAddr<'t>) -> Self {
         SocksConnector {
@@ -540,7 +539,6 @@
         self.len = 4;
     }
 
-<<<<<<< HEAD
     #[cfg(feature = "gssapi")]
     async fn gssapi_authentication_protocol<T: AsyncRead + AsyncWrite + Unpin>(&mut self, tcp: &mut T) -> Result<()> {
         // Implement Gssapi Auth Protocol.
@@ -655,10 +653,121 @@
         Ok(())
     }
 
-    async fn password_authentication_protocol<T: AsyncRead + AsyncWrite + Unpin>(&mut self, tcp: &mut T) -> Result<()> {
-=======
+    #[cfg(feature = "gssapi")]
+    async fn gssapi_authentication_protocol<T: AsyncRead + AsyncWrite + Unpin>(&mut self, tcp: &mut T) -> Result<()> {
+        // Implement Gssapi Auth Protocol.
+        // Error out if: Server selected gssapi but, we had None
+        let renegotiate_sec_token = match &self.auth {
+            Authentication::Gssapi { gssapi_authenticator } => gssapi_authenticator.renegotiate_sec_token,
+            _ => return Err(Error::InvalidAuthValues("Server expected GSSApi auth")),
+        };
+
+        // Send sec_context token for first time with no renegotiation.
+        let sec_context_buf = self.prepare_send_gssapi_sec_context(None).await?;
+        tcp.write_all(&sec_context_buf).await?;
+
+        // Recieve and Validate server response
+        self.prepare_recv_gssapi_auth();
+        tcp.read_exact(&mut self.buf[self.ptr..self.len]).await?;
+
+        if self.buf[1] == 0xff {
+            /*
+                If the server refuses the client's connection for any reason (GSS-API authentication failure or otherwise), it will return:
+                    +------+------+
+                    + ver  | mtyp |
+                    +------+------+
+                    + 0x01 | 0xff |
+                    +------+------+
+
+                Where:
+
+                - "ver" is the protocol version number, here 1 to represent the
+                first version of the SOCKS/GSS-API protocol
+
+                - "mtyp" is the message type, here 0xff to represent an abort
+                message
+            */
+            return Err(Error::GssapiAuthFailure(self.buf[1]));
+        } else {
+            /*
+                In all continue/confirmation cases, the server uses the same message
+                type as for the client -> server interaction.
+
+                +------+------+------+.......................+
+                + ver  | mtyp | len  |       token           |
+                +------+------+------+.......................+
+                + 0x01 | 0x01 | 0x02 | up to 2^16 - 1 octets |
+                +------+------+------+.......................+
+            */
+
+            // On sec_context validation done.
+            // 1.a. Get length of output_token from response. If this token is non-empty we need to renegotiate.
+            self.prepare_recv_gssapi_auth();
+            tcp.read_exact(&mut self.buf[self.ptr..self.len]).await?;
+
+            let renego_challenge_len = u16::from_be_bytes([self.buf[0], self.buf[1]]);
+            // If the sub_negotiation challenge is non-empty get the challenge returned and renegotiate.
+            if renego_challenge_len > 0 {
+                /*
+                    If gss_init_sec_context returns GSS_S_CONTINUE_NEEDED, then the
+                    client should expect the server to issue a token in the
+                    subsequent subnegotiation response.  The client must pass the
+                    token to another call to gss_init_sec_context, and repeat this
+                    procedure until "continue" operations are complete.
+                */
+                // Currently supporting only single re-negotitation.
+
+                let mut renego_challenge: Vec<u8> = Vec::with_capacity(renego_challenge_len as usize);
+                tcp.read_exact(&mut renego_challenge).await?;
+
+                // Do renegotiation only if user has specified to do so.
+                if renegotiate_sec_token {
+                    let sec_context_buf = self.prepare_send_gssapi_sec_context(Some(&renego_challenge)).await?;
+                    tcp.write_all(&sec_context_buf).await?;
+
+                    // Check for success of renegotiation
+                    self.prepare_recv_gssapi_auth();
+                    tcp.read_exact(&mut self.buf[self.ptr..self.len]).await?;
+
+                    if self.buf[1] == 0xff {
+                        return Err(Error::GssapiAuthFailure(0));
+                    } else {
+                        self.prepare_recv_gssapi_auth();
+                        tcp.read_exact(&mut self.buf[self.ptr..self.len]).await?;
+
+                        let renego_challenge_len = u16::from_be_bytes([self.buf[0], self.buf[1]]);
+                        // drain stream of the renegotiate token if any
+                        let mut renego_challenge: Vec<u8> = Vec::with_capacity(renego_challenge_len as usize);
+                        tcp.read_exact(&mut renego_challenge).await?;
+                        // assume negotiation has succeded.
+                    }
+                }
+            }
+
+            let gssapi_buf = self.prepare_send_gssapi_subnego_token().await?;
+            tcp.write_all(&gssapi_buf).await?;
+
+            // recv response
+            self.prepare_recv_gssapi_auth();
+            tcp.read_exact(&mut self.buf[self.ptr..self.len]).await?;
+
+            if self.buf[1] == 0x02 {
+                // Subnegotiation was success.
+                // If there is anything sent by server. We can drain the remaining buf, as we do not need it.
+                self.prepare_recv_gssapi_auth();
+                tcp.read_exact(&mut self.buf[self.ptr..self.len]).await?;
+                let remainder_len = u16::from_be_bytes([self.buf[0], self.buf[1]]);
+
+                let mut remainder_buf: Vec<u8> = Vec::with_capacity(remainder_len as usize);
+                tcp.read_exact(&mut remainder_buf).await?;
+            } else {
+                return Err(Error::GssapiAuthFailure(self.buf[1]));
+            }
+        }
+        Ok(())
+    }
+
     async fn password_authentication_protocol<T: AsyncSocket + Unpin>(&mut self, tcp: &mut T) -> Result<()> {
->>>>>>> 2eeb99cc
         if let Authentication::None = self.auth {
             return Err(Error::AuthorizationRequired);
         }
@@ -861,7 +970,8 @@
 }
 
 impl<S> Socks5Listener<S>
-where S: AsyncSocket + Unpin
+where
+    S: AsyncSocket + Unpin,
 {
     /// Initiates a BIND request to the specified proxy using the given socket
     /// to it.
@@ -874,7 +984,9 @@
     /// It propagates the error that occurs in the conversion from `T` to
     /// `TargetAddr`.
     pub async fn bind_with_socket<'t, T>(socket: S, target: T) -> Result<Socks5Listener<S>>
-    where T: IntoTargetAddr<'t> {
+    where
+        T: IntoTargetAddr<'t>,
+    {
         Self::bind_with_auth_and_socket(Authentication::None, socket, target).await
     }
 
@@ -950,7 +1062,8 @@
 
 #[cfg(feature = "tokio")]
 impl<T> tokio::io::AsyncRead for Socks5Stream<T>
-where T: tokio::io::AsyncRead + Unpin
+where
+    T: tokio::io::AsyncRead + Unpin,
 {
     fn poll_read(
         mut self: Pin<&mut Self>,
@@ -963,7 +1076,8 @@
 
 #[cfg(feature = "tokio")]
 impl<T> tokio::io::AsyncWrite for Socks5Stream<T>
-where T: tokio::io::AsyncWrite + Unpin
+where
+    T: tokio::io::AsyncWrite + Unpin,
 {
     fn poll_write(mut self: Pin<&mut Self>, cx: &mut Context<'_>, buf: &[u8]) -> Poll<io::Result<usize>> {
         tokio::io::AsyncWrite::poll_write(Pin::new(&mut self.socket), cx, buf)
@@ -980,7 +1094,8 @@
 
 #[cfg(feature = "futures-io")]
 impl<T> futures_io::AsyncRead for Socks5Stream<T>
-where T: futures_io::AsyncRead + Unpin
+where
+    T: futures_io::AsyncRead + Unpin,
 {
     fn poll_read(mut self: Pin<&mut Self>, cx: &mut Context<'_>, buf: &mut [u8]) -> Poll<io::Result<usize>> {
         futures_io::AsyncRead::poll_read(Pin::new(&mut self.socket), cx, buf)
@@ -989,7 +1104,8 @@
 
 #[cfg(feature = "futures-io")]
 impl<T> futures_io::AsyncWrite for Socks5Stream<T>
-where T: futures_io::AsyncWrite + Unpin
+where
+    T: futures_io::AsyncWrite + Unpin,
 {
     fn poll_write(mut self: Pin<&mut Self>, cx: &mut Context<'_>, buf: &[u8]) -> Poll<io::Result<usize>> {
         futures_io::AsyncWrite::poll_write(Pin::new(&mut self.socket), cx, buf)
