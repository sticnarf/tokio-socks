--- conflicted
+++ resolved
@@ -100,11 +100,7 @@
 }
 
 /// A SOCKS connection target.
-<<<<<<< HEAD
-#[derive(Debug, PartialEq, Eq, Serialize, Deserialize, BorshSerialize, BorshDeserialize)]
-=======
-#[derive(Debug, PartialEq, Eq, Clone)]
->>>>>>> 8737caf4
+#[derive(Debug, PartialEq, Eq, Serialize, Deserialize, BorshSerialize, BorshDeserialize, Clone)]
 pub enum TargetAddr<'a> {
     /// Connect to an IP address.
     Ip(SocketAddr),
